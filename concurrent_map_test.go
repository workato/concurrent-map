--- conflicted
+++ resolved
@@ -125,19 +125,11 @@
 	m.Set("elephant", elephant)
 
 	var (
-<<<<<<< HEAD
 		mapKey   interface{}
-		mapVal   interface{}
-		wasFound bool
-	)
-	cb := func(key interface{}, val interface{}, exists bool) bool {
-=======
-		mapKey   string
 		mapVal   Animal
 		wasFound bool
 	)
-	cb := func(key string, val Animal, exists bool) bool {
->>>>>>> b1f44ce2
+	cb := func(key interface{}, val Animal, exists bool) bool {
 		mapKey = key
 		mapVal = val
 		wasFound = exists
@@ -343,16 +335,7 @@
 
 	counter := 0
 	// Iterate over elements.
-<<<<<<< HEAD
-	m.IterCb(func(key interface{}, v interface{}) {
-		_, ok := v.(Animal)
-		if !ok {
-			t.Error("Expecting an animal object")
-		}
-
-=======
-	m.IterCb(func(key string, v Animal) {
->>>>>>> b1f44ce2
+	m.IterCb(func(key interface{}, v Animal) {
 		counter++
 	})
 	if counter != 100 {
@@ -469,11 +452,7 @@
 }
 
 func TestMInsert(t *testing.T) {
-<<<<<<< HEAD
-	animals := map[interface{}]interface{}{
-=======
-	animals := map[string]Animal{
->>>>>>> b1f44ce2
+	animals := map[interface{}]Animal{
 		"elephant": Animal{"elephant"},
 		"monkey":   Animal{"monkey"},
 	}
